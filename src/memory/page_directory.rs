<<<<<<< HEAD
use crate::memory::{page_directory, page_table};
use crate::memory::{
	page_table::PageTable, page_table_entry::PageTableEntry, page_table_entry::PageTableFlags,
};
use crate::vga::prompt::tab;
=======
use crate::memory::{
	page_table::PageTable, page_table_entry::PageTableFlags, physical_memory_managment::PMM,
};
>>>>>>> effa0b70
use bitflags::bitflags;
use core::arch::asm;
use core::sync::atomic::{AtomicPtr, Ordering};

/// Constants defining the page size and the number of entries in a page table.
/// The page size is 4 KiB and the number of entries in a page table is 1024.
pub const PAGE_SIZE: usize = 4096;
pub const ENTRY_COUNT: usize = 1024;
pub const PAGE_TABLE_SIZE: usize = ENTRY_COUNT * PAGE_SIZE;

// Constants for memory addresses reserved for paging structures
/// TODO: Make these constants dynamic and in the kernel space (heap???)

pub static mut PAGE_DIRECTORY_ADDR: usize = 0;
pub static mut PAGE_TABLES_ADDR: usize = 0;

pub static mut PAGE_DIRECTORY: PageDirectory = PageDirectory {
	entries: [PageDirectoryEntry { value: 0 }; ENTRY_COUNT],
};
pub static mut PAGE_TABLES: [PageTable; ENTRY_COUNT] = [PageTable {
	entries: [PageTableEntry { value: 0 }; ENTRY_COUNT],
}; ENTRY_COUNT];

pub static mut PAGE_TABLE_BOOT: PageTable = PageTable {
	entries: [PageTableEntry { value: 0 }; ENTRY_COUNT],
};

bitflags! {
	pub struct PageDirectoryFlags: usize {
		const PRESENT       = 0b1;
		const WRITABLE      = 0b10;
		const USER          = 0b100;
		const PWT           = 0b1000;
		const PCD           = 0b1_0000;
		const ACCESSED      = 0b10_0000;
		const DIRTY         = 0b100_0000;
		const _4MB          = 0b1000_0000;
		const CPU_GLOBAL    = 0b1_0000_0000;
		const LV4_GLOBAL    = 0b10_0000_0000;
		const FRAME         = 0xFFFFF000;
	}
}

#[derive(Clone, Copy)]
#[repr(C, packed)]
pub struct PageDirectoryEntry {
	value: usize,
}

impl PageDirectoryEntry {
	pub fn new() -> Self {
		PageDirectoryEntry { value: 0 }
	}

	// Set the frame address
	pub fn get_page_table(&self) -> Option<&mut PageTable> {
		if self.flags().contains(PageTableFlags::PRESENT) {
			let table_address = self.address() & 0xFFFFF000; // Mask to get the address
			Some(unsafe { &mut *(table_address as *mut PageTable) })
		} else {
			None
		}
	}

	// Sets up a PageTable for this directory entry
	pub fn set(&mut self, page_table: &PageTable, flags: PageTableFlags) {
		self.set_address(page_table as *const _ as usize);
		self.set_flags(flags | PageTableFlags::PRESENT);
	}

	// Sets the frame address for this directory entry
	pub fn set_address(&mut self, page_table: usize) {
		let page_table_addr = page_table & PageDirectoryFlags::FRAME.bits();
		self.value = (self.value & !PageDirectoryFlags::FRAME.bits()) | page_table_addr;
	}

	// Gets the frame address from this directory entry
	pub fn address(&self) -> usize {
		self.value & PageDirectoryFlags::FRAME.bits()
	}

	// Sets the flags for this directory entry
	pub fn set_flags(&mut self, flags: PageTableFlags) {
		self.value = (self.value & !PageTableFlags::all().bits()) | flags.bits();
	}

	// Gets the flags from this directory entry
	pub fn flags(&self) -> PageTableFlags {
		PageTableFlags::from_bits_truncate(self.value)
	}

<<<<<<< HEAD
	pub fn set_frame(&mut self, frame: usize) {
=======
	pub fn set_frame(&mut self, frame: u32) {
>>>>>>> effa0b70
		let frame_addr = frame & PageDirectoryFlags::FRAME.bits();
		self.value = (self.value & !PageDirectoryFlags::FRAME.bits()) | frame_addr;
	}

	// Add attribute
	pub fn add_attribute(&mut self, attrib: PageDirectoryFlags) {
		self.value |= attrib.bits();
	}

	// Delete attribute
	pub fn del_attrib(&mut self, attrib: PageDirectoryFlags) {
		self.value &= !attrib.bits();
	}
}

#[repr(C, align(4096))]
pub struct PageDirectory {
	pub entries: [PageDirectoryEntry; ENTRY_COUNT],
}

impl PageDirectory {
	pub fn map(&mut self, virtual_address: usize, frame: usize, flags: PageDirectoryFlags) {
		let index = (virtual_address >> 22) & 0x3ff;
		let table_index = (virtual_address >> 12) & 0x3ff;
		let entry = &mut self.entries[index];
		entry.add_attribute(flags);
		let page_table = entry.get_page_table().unwrap();
		let page_table_flags = PageTableFlags::PRESENT | PageTableFlags::WRITABLE;
		page_table.map(table_index, frame, page_table_flags);

		// Print all informations
		// println_serial!("\nPage Directory Mapping");
		// println_serial!("Virtual Address: {:#x}", virtual_address);
		// println_serial!("Physical Address: {:#x}", frame);
		// println_serial!("Index: {:#x}", index);
		// println_serial!("Table Index: {:#x}", table_index);
	}

	pub fn unmap(&mut self, virtual_address: u32) {
		let index = (virtual_address >> 22) & 0x3ff;
		let table_index = (virtual_address >> 12) & 0x3ff;
		let entry = &mut self.entries[index as usize];
		let page_table = entry.get_page_table().unwrap();
		page_table.unmap(table_index);
	}

	pub fn map_range(&mut self, address: u32, size: u32, flags: PageDirectoryFlags) {
		let start_address = address & !(PAGE_SIZE as u32 - 1); // Align start address down to page boundary
		let end_address = (address + size + PAGE_SIZE as u32 - 1) & !(PAGE_SIZE as u32 - 1); // Align end address up

		let mut current_address = start_address;
		while current_address < end_address {
			let index = (current_address >> 22) & 0x3ff;
			let table_index = (current_address >> 12) & 0x3ff;

			let page_table = &mut self.entries[index as usize].get_page_table().unwrap();
			let entry = &mut page_table.entries[table_index as usize];


			if PMM.lock().nmap_test_address(address) {
				// Allocate a new frame if the page is not present
				entry.alloc_new();
			}

			current_address += PAGE_SIZE as u32;
		}
	}

	/// Adds or updates a mapping in the page directory.
	pub fn add_entry(&mut self, index: usize, frame: usize, flags: PageDirectoryFlags) {
		let entry = &mut self.entries[index];
		entry.set_frame(frame);
		entry.add_attribute(flags);
	}

	/// Removes an entry from the page directory.
	pub fn remove_entry(&mut self, index: usize) {
		let entry = &mut self.entries[index];
		*entry = PageDirectoryEntry::new();
	}

	// Example: Function to get a specific entry by index
	pub fn get_entry(&self, index: usize) -> &PageDirectoryEntry {
		&self.entries[index]
	}

	// Example: Function to get a mutable reference to a specific entry by index
	pub fn get_entry_mut(&mut self, index: usize) -> &mut PageDirectoryEntry {
		&mut self.entries[index]
	}
}

pub fn enable_paging() {
	unsafe {
		asm!("mov cr3, {}", in(reg) PAGE_DIRECTORY_ADDR);
		let mut cr0: usize;
		asm!("mov {}, cr0", out(reg) cr0);
		cr0 |= 0x80000000; // Set the PG bit to enable paging
		asm!("mov cr0, {}", in(reg) cr0);
	}
}

// pub fn init_pages() {
// 	use crate::memory::physical_memory_managment::PMM;
// 	unsafe {
// 		PAGE_DIRECTORY = AtomicPtr::new(PAGE_DIRECTORY_ADDR as *mut PageDirectory);
// 		PAGE_TABLES = AtomicPtr::new(PAGE_TABLES_ADDR as *mut [PageTable; ENTRY_COUNT]);
// 		// Convert raw pointers to mutable references
// 		let directory = &mut *PAGE_DIRECTORY.load(Ordering::Relaxed);
// 		let tables = &mut *PAGE_TABLES.load(Ordering::Relaxed);

// 		for (i, table) in tables.iter_mut().enumerate() {
// 			// Calculate the physical address of this table's entries outside the inner loop
// 			let table_phys_addr = table.entries.as_ptr();

// 			for (j, entry) in table.entries.iter_mut().enumerate() {
// 				let virt = (i << 22) | (j << 12);
// 				let phys = virt;
// 				entry.set_frame_address(phys);
// 				entry.add_attribute(PageTableFlags::PRESENT | PageTableFlags::WRITABLE);
// 			}

// 			// Now use the previously calculated physical address
// 			directory.add_entry(
// 				i,
// 				table_phys_addr,
// 				PageDirectoryFlags::PRESENT | PageDirectoryFlags::WRITABLE,
// 			);
// 		}
// 	}
// 	PMM.lock().update_bitmap_from_memory();
// 	enable_paging();
// }<|MERGE_RESOLUTION|>--- conflicted
+++ resolved
@@ -1,14 +1,6 @@
-<<<<<<< HEAD
-use crate::memory::{page_directory, page_table};
-use crate::memory::{
-	page_table::PageTable, page_table_entry::PageTableEntry, page_table_entry::PageTableFlags,
-};
-use crate::vga::prompt::tab;
-=======
 use crate::memory::{
 	page_table::PageTable, page_table_entry::PageTableFlags, physical_memory_managment::PMM,
 };
->>>>>>> effa0b70
 use bitflags::bitflags;
 use core::arch::asm;
 use core::sync::atomic::{AtomicPtr, Ordering};
@@ -100,11 +92,7 @@
 		PageTableFlags::from_bits_truncate(self.value)
 	}
 
-<<<<<<< HEAD
-	pub fn set_frame(&mut self, frame: usize) {
-=======
 	pub fn set_frame(&mut self, frame: u32) {
->>>>>>> effa0b70
 		let frame_addr = frame & PageDirectoryFlags::FRAME.bits();
 		self.value = (self.value & !PageDirectoryFlags::FRAME.bits()) | frame_addr;
 	}
