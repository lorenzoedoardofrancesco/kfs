--- conflicted
+++ resolved
@@ -7,32 +7,18 @@
 use spin::Mutex;
 
 const MAX_REGIONS: usize = 10;
-<<<<<<< HEAD
 const PMMNGR_BLOCK_SIZE: usize = 4096; // 4KiB
 const PMMNGR_BLOCKS_PER_INDEX: usize = 32;
 const USED_BLOCK: usize = 0xffffffff;
 const HIGH_MEMORY_START: usize = 0xC0000000; // 3GiB
 
 pub const KERNEL_HEAP_SIZE: usize = 0x100000; // 1MiB TODO MAKE IT VARIABLE
-
-pub static mut KERNEL_SPACE_START: usize = 0;
-pub static mut MEMORY_MAP: usize = 0;
-pub static mut KERNEL_SPACE_END: usize = 0;
-pub static mut USER_SPACE_START: usize = 0;
-pub static mut USER_SPACE_END: usize = 0;
-pub static mut MEMORY_MAP_SIZE: usize = 0;
-=======
-const PMMNGR_BLOCK_SIZE: u32 = 4096; // 4KiB
-const PMMNGR_BLOCKS_PER_INDEX: u32 = 32;
-const USED_BLOCK: u32 = 0xffffffff;
-pub const KERNEL_HEAP_SIZE: u32 = 0x100000; // 1MiB TODO MAKE IT VARIABLE
 
 pub static mut KERNEL_SPACE_START: u32 = 0;
 pub static mut MEMORY_MAP: u32 = 0;
 pub static mut KERNEL_SPACE_END: u32 = 0;
 pub static mut USER_SPACE_START: u32 = 0;
 pub static mut USER_SPACE_END: u32 = 0;
->>>>>>> effa0b70
 
 #[derive(Clone, Copy)]
 pub struct MemoryRegion {
@@ -157,16 +143,17 @@
 		(self.memory_map[index] & (1 << offset)) != 0
 	}
 
-<<<<<<< HEAD
-	fn mmap_first_free(&mut self) -> usize {
-=======
 	pub fn nmap_test_address(&mut self, address: u32) -> bool {
 		let bit = address / PMMNGR_BLOCK_SIZE;
 		self.mmap_test(bit)
 	}
 
-	fn mmap_first_free(&mut self) -> u32 {
->>>>>>> effa0b70
+	pub fn nmap_test_address(&mut self, address: u32) -> bool {
+		let bit = address / PMMNGR_BLOCK_SIZE;
+		self.mmap_test(bit)
+	}
+
+	fn mmap_first_free(&mut self) -> usize {
 		for i in 0..self.max_blocks / 32 {
 			if self.memory_map[i] != 0xffffffff {
 				for j in 0..32 {
@@ -223,40 +210,12 @@
 		}
 	}
 
-<<<<<<< HEAD
-	pub fn free_frame(&mut self, address: usize) {
-=======
 	pub fn deallocate_frame(&mut self, address: u32) {
->>>>>>> effa0b70
 		if self.is_address_usable(address) {
 			self.mmap_unset(address / PMMNGR_BLOCK_SIZE);
 		}
 	}
 
-<<<<<<< HEAD
-	fn init_available_memory(&mut self, mmap: &MultibootMemoryMapTag) {
-		for i in 0..(mmap.size - mmap.entry_size) / mmap.entry_size {
-			let entry: &MultibootMemoryMapEntry = unsafe { &*mmap.entries.as_ptr().add(i as usize) };
-			if entry.entry_type == 1 {
-				self.init_region(entry.address as usize, entry.len as usize);
-			}
-		}
-	}
-
-	fn print_values(&self) {
-		println_serial!(
-			"Physical memory manager: {} blocks available",
-			self.max_blocks
-		);
-		println_serial!("Physical memory manager: {} blocks used", self.used_blocks);
-		println_serial!(
-			"Physical memory manager: {:p} memory map address",
-			self.memory_map
-		);
-	}
-
-=======
->>>>>>> effa0b70
 	fn process_memory_map(&mut self) {
 		let memory_map_entries: &[MultibootMemoryMapEntry] = self.memory_map_entries.unwrap();
 
@@ -301,14 +260,10 @@
 
 	pub fn print_memory_map(&self) {
 		println_serial!("Memory Map:");
-<<<<<<< HEAD
-		for index in 0..(self.memory_map_size) {
-=======
 		for index in 0..(self.memory_map_size as usize) {
 			if index < 38 || index > 46 {
 				continue;
 			}
->>>>>>> effa0b70
 			let block = self.memory_map[index]; // Access the block directly using index
 
 			let mut bits: [char; 32] = ['0'; 32];
@@ -362,17 +317,10 @@
 
 	pmm.process_memory_map();
 	pmm.init();
-<<<<<<< HEAD
-	// unsafe {
-	// 	kmalloc_init();
-	// }
-	pmm.print_memory_map();
-=======
 	unsafe {
 		kmalloc_init();
 	}
 	//pmm.print_memory_map();
->>>>>>> effa0b70
 }
 
 pub fn physical_address_is_valid(phys_addr: usize) -> bool {
