--- conflicted
+++ resolved
@@ -29,10 +29,6 @@
 		println!("Physical address: {:#x}", physical_address);
 		println!("Flags: {:#x}", flags.bits());
 		println!("Index: {:#x}", index);
-<<<<<<< HEAD
-		//	self.entries[index] =
-		//		PageTableEntry::new_from_address(physical_address, flags | PageTableFlags::PRESENT);
-=======
 		self.entries[index as usize] =
 		PageTableEntry::new_from_address(physical_address, flags | PageTableFlags::PRESENT);
 	}
@@ -49,7 +45,6 @@
 			panic!("Page table entry is not present");
 		}
 		
->>>>>>> effa0b70
 	}
 
 	/// Translates a physical address to a virtual address.
