//! VGA text mode driver.

/// Represents the command-line prompt.
pub mod prompt;
<<<<<<< HEAD

/// Represents the VGA text buffer.
pub mod video_graphics_array;
=======
pub mod video_graphics_array;
// pub mod parrot;
>>>>>>> 4f2aea9a
<|MERGE_RESOLUTION|>--- conflicted
+++ resolved
@@ -2,11 +2,7 @@
 
 /// Represents the command-line prompt.
 pub mod prompt;
-<<<<<<< HEAD
 
 /// Represents the VGA text buffer.
 pub mod video_graphics_array;
-=======
-pub mod video_graphics_array;
-// pub mod parrot;
->>>>>>> 4f2aea9a
+// pub mod parrot;