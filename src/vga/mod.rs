--- conflicted
+++ resolved
@@ -3,10 +3,8 @@
 /// Represents the command-line prompt.
 pub mod prompt;
 
-<<<<<<< HEAD
 /// Represents the VGA text buffer.
-=======
->>>>>>> 073dd888
 pub mod video_graphics_array;
 
+/// Represents the useless parrot.
 pub mod parrot;