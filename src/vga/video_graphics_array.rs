--- conflicted
+++ resolved
@@ -16,7 +16,6 @@
 const VGA_DATA_REGISTER: u16 = 0x3d5;
 
 lazy_static! {
-<<<<<<< HEAD
     pub static ref WRITER: Mutex<Writer> = Mutex::new(Writer {
         column_position: 0,
         color: Color::new(ColorCode::Green, ColorCode::Black),
@@ -45,36 +44,6 @@
         ],
         current_display: 0,
     });
-=======
-	pub static ref WRITER: Mutex<Writer> = Mutex::new(Writer {
-		column_position: 0,
-		color: Color::new(ColorCode::Green, ColorCode::Black),
-		buffer: unsafe { &mut *(VGA_BUFFER_ADDRESS as *mut VgaBuffer) },
-		screen: [
-			ScreenState {
-				column_position: 0,
-				color: Color::new(ColorCode::Green, ColorCode::Black),
-				buffer: [0; VGA_BUFFER_SIZE],
-			},
-			ScreenState {
-				column_position: 0,
-				color: Color::new(ColorCode::Blue, ColorCode::Black),
-				buffer: [0; VGA_BUFFER_SIZE],
-			},
-			ScreenState {
-				column_position: 0,
-				color: Color::new(ColorCode::Red, ColorCode::Black),
-				buffer: [0; VGA_BUFFER_SIZE],
-			},
-			ScreenState {
-				column_position: 0,
-				color: Color::new(ColorCode::Yellow, ColorCode::Black),
-				buffer: [0; VGA_BUFFER_SIZE],
-			},
-		],
-		current_display: 0,
-	});
->>>>>>> bf197b15
 }
 
 #[allow(dead_code)]
