<<<<<<< HEAD
pub mod interrupts;
pub mod keyboard;
=======
/// Keyboard driver
pub mod keyboard;

/// Interrupts and exceptions
pub mod interrupts;

/// Programmable Interrupt Controller (PIC)
>>>>>>> d201025d
pub mod pic8259;<|MERGE_RESOLUTION|>--- conflicted
+++ resolved
@@ -1,7 +1,3 @@
-<<<<<<< HEAD
-pub mod interrupts;
-pub mod keyboard;
-=======
 /// Keyboard driver
 pub mod keyboard;
 
@@ -9,5 +5,4 @@
 pub mod interrupts;
 
 /// Programmable Interrupt Controller (PIC)
->>>>>>> d201025d
 pub mod pic8259;