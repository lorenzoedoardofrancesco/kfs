//! Module for handling the Multiboot header.
//!
//! The Multiboot header is used in bootloading an operating system kernel
//! that is compliant with the Multiboot specification. This module defines
//! the structure of the Multiboot header and provides functionality for
//! validating the Multiboot boot information provided by the bootloader.
//!
//! ## Overview
//!
//! The Multiboot header is a structure that is placed at the beginning of
//! the kernel image by the bootloader. It contains information about the
//! system memory map, the video mode, and the initial ramdisk. The header
//! is used by the kernel to determine the available memory and to locate
//! the initial ramdisk. The header is also used by the bootloader to
//! determine the entry point of the kernel.
<<<<<<< HEAD
use crate::memory::physical_memory_managment::PMM;
=======
use crate::{memory::pmm::PMM, utils::debug::LogLevel};
>>>>>>> 254b7816

const MULTIBOOT_HEADER_MAGIC: u32 = 0xe85250d6;
const MULTIBOOT_HEADER_ARCHITECTURE: u32 = 0;
const MULTIBOOT_HEADER_CHECKSUM: u32 = (0_u32)
	.wrapping_sub(MULTIBOOT_HEADER_MAGIC)
	.wrapping_sub(MULTIBOOT_HEADER_ARCHITECTURE);
const MULTIBOOT_BOOTLOADER_MAGIC: u32 = 0x36d76289;

/// Static Multiboot header.
#[used]
#[link_section = ".multiboot_header"]
static MULTIBOOT_HEADER: MultibootHeader = MultibootHeader {
	magic: MULTIBOOT_HEADER_MAGIC,
	architecture: MULTIBOOT_HEADER_ARCHITECTURE,
	header_length: core::mem::size_of::<MultibootHeader>() as u32,
	checksum: MULTIBOOT_HEADER_CHECKSUM
		.wrapping_sub(core::mem::size_of::<MultibootHeader>() as u32),
	end_tag_type: 0,
	end_tag_flags: 0,
	end_tag_size: 8,
};

/// Structure representing the Multiboot header.
///
/// The Multiboot header consists of several fields including a magic number,
/// architecture type, length of the header, checksum, and end tag details.
/// It must be placed at the beginning of the text segment of the kernel binary.
#[repr(C)]
pub struct MultibootHeader {
	magic: u32,
	architecture: u32,
	header_length: u32,
	checksum: u32,
	end_tag_type: u16,
	end_tag_flags: u16,
	end_tag_size: u32,
}

#[repr(C)]
pub struct MultibootInfo {
	total_size: u32,
	reserved: u32,
	tags: [MultibootTag; 1],
}

#[repr(C)]
pub struct MultibootTag {
	tag_type: u32,
	size: u32,
}

#[repr(C)]
pub struct MultibootTagString {
	tag_type: u32,
	size: u32,
	string: u8,
}

#[derive(Debug)]
#[repr(C)]
pub struct MultibootTagBasicMemInfo {
	tag_type: u32,
	size: u32,
	pub mem_lower: u32,
	pub mem_upper: u32,
}

#[repr(C)]
pub struct MultibootTagBootDev {
	tag_type: u32,
	size: u32,
	biosdev: u32,
	partition: u32,
	sub_partition: u32,
}

#[derive(Debug)]
#[repr(C)]
pub struct MultibootMemoryMapTag {
	tag_type: u32,
	pub size: u32,
	pub entry_size: u32,
	pub entry_version: u32,
	pub entries: [MultibootMemoryMapEntry; 1],
}

#[derive(Debug)]
#[repr(C)]
pub struct MultibootMemoryMapEntry {
	pub address: u64,
	pub len: u64,
	pub entry_type: u32,
	zero: u32,
}

const MULTIBOOT_TAG_TYPE_END: u32 = 0;

const MULTIBOOT_TAG_TYPE_CMDLINE: u32 = 1;
const MULTIBOOT_TAG_TYPE_BOOT_LOADER_NAME: u32 = 2;
const MULTIBOOT_TAG_TYPE_BASIC_MEMINFO: u32 = 4;
const MULTIBOOT_TAG_TYPE_BOOTDEV: u32 = 5;
const MULTIBOOT_TAG_TYPE_MMAP: u32 = 6;

pub fn strlen(s: *const u8) -> usize {
	let mut len = 0;
	while unsafe { *s.add(len) } != 0 {
		len += 1;
	}
	len
}

pub fn u8_to_str(pointer: *const u8) -> &'static str {
	unsafe {
		let length = strlen(pointer);
		let slice = core::slice::from_raw_parts(pointer, length);
		core::str::from_utf8(slice).unwrap()
	}
}

/// Validates the Multiboot information.
///
/// This function checks the magic number provided by the bootloader against
/// the expected Multiboot magic number and validates the address alignment.
pub fn validate_multiboot(magic: u32, address: u32) {
	if magic != MULTIBOOT_BOOTLOADER_MAGIC {
		panic!("Invalid multiboot magic number: {:#x}", magic);
	}

	if address & 0x7 != 0 {
		panic!("Unaligned multiboot address: {:#x}", address);
	}

	log!(LogLevel::Info, "Multiboot header successfully validated");
}

pub fn read_multiboot_info(address: u32) {
	let multiboot_info: &MultibootInfo = unsafe { &*(address as *const MultibootInfo) };
	println_serial!(
		"\nGRUB: Announced MBI size: {:#x}",
		multiboot_info.total_size
	);

	let mut current_tag: *const MultibootTag = multiboot_info.tags.as_ptr();
	let mut tag: &MultibootTag = unsafe { &*current_tag };

	let mut meminfo: Option<&MultibootTagBasicMemInfo> = None;
	let mut pmm = PMM.lock();

	while tag.tag_type != MULTIBOOT_TAG_TYPE_END {
		//println_serial!("Tag {:#x} size: {:#x}", tag.tag_type, tag.size);
		match tag.tag_type {
			MULTIBOOT_TAG_TYPE_CMDLINE => {
				let cmdline = unsafe { &*(current_tag as *const MultibootTagString) };
				if cmdline.string != 0 {
					println_serial!("      Command line: {}", u8_to_str(&cmdline.string));
				}
			}
			MULTIBOOT_TAG_TYPE_BOOT_LOADER_NAME => {
				let bootloader_name = unsafe { &*(current_tag as *const MultibootTagString) };
				println_serial!(
					"      Bootloader name: {}",
					u8_to_str(&bootloader_name.string)
				);
			}
			MULTIBOOT_TAG_TYPE_BASIC_MEMINFO => {
				meminfo = Some(unsafe { &*(current_tag as *const MultibootTagBasicMemInfo) });
				println_serial!(
					"      Mem lower: {}KB, Mem upper: {}KB",
					meminfo.unwrap().mem_lower,
					meminfo.unwrap().mem_upper
				);
			}
			MULTIBOOT_TAG_TYPE_BOOTDEV => {
				let bootdev = unsafe { &*(current_tag as *const MultibootTagBootDev) };
				println_serial!(
					"      Boot device: {:#x}, {}, {}",
					bootdev.biosdev,
					bootdev.partition,
					bootdev.sub_partition
				);
			}
			MULTIBOOT_TAG_TYPE_MMAP => {
				let nmap_tag = unsafe { &*(current_tag as *const MultibootMemoryMapTag) };

				let entries_count = (nmap_tag.size - nmap_tag.entry_size) / nmap_tag.entry_size;
				let memory_map_entries = unsafe {
					core::slice::from_raw_parts(nmap_tag.entries.as_ptr(), entries_count as usize)
				};
				pmm.memory_map_tag = Some(nmap_tag);
				pmm.memory_map_entries = Some(memory_map_entries);
			}
			_ => {}
		}
		current_tag = (current_tag as usize + (tag.size as usize + 7) & !7) as *const MultibootTag;
		tag = unsafe { &*current_tag };
	}
}<|MERGE_RESOLUTION|>--- conflicted
+++ resolved
@@ -13,11 +13,7 @@
 //! is used by the kernel to determine the available memory and to locate
 //! the initial ramdisk. The header is also used by the bootloader to
 //! determine the entry point of the kernel.
-<<<<<<< HEAD
-use crate::memory::physical_memory_managment::PMM;
-=======
-use crate::{memory::pmm::PMM, utils::debug::LogLevel};
->>>>>>> 254b7816
+use crate::{memory::physical_memory_managment::PMM, utils::debug::LogLevel};
 
 const MULTIBOOT_HEADER_MAGIC: u32 = 0xe85250d6;
 const MULTIBOOT_HEADER_ARCHITECTURE: u32 = 0;
