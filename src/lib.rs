//! # Keystroke Fusion Surgery
//! ## Rust Kernel for i386 x86 Architecture
//!
//! This project is a minimal operating system kernel for the i386 x86 architecture, written entirely in Rust.
//! The kernel is designed with a focus on simplicity, modularity, and safety, leveraging Rust's powerful
//! features like ownership, zero-cost abstractions, and type safety.
//!
//! ## Overview
//!
//! The kernel includes fundamental components necessary for an operating system such as:
//!
//! - **Boot Process**: Handled by the `boot` module, setting up the environment for the kernel to run.
//! - **Global Descriptor Table (GDT)**: Managed by the `structures::gdt` module, crucial for segment
//!   memory management.
//! - **Interrupt Descriptor Table (IDT)**: Implemented in the `structures::idt` module, managing hardware
//!   and software interrupts.
//! - **Programmable Interrupt Controller (PIC)**: Managed by `exceptions::pic8259`, allowing control over
//!   interrupt signals.
//! - **Interrupt Handling**: Facilitated by `exceptions::interrupts`, providing core interrupt and exception
//!   handling mechanisms.
//! - **Memory Management**: Basic memory management utilities.
//! - **VGA Text Mode Buffer**: For displaying text on the screen, implemented in `vga::video_graphics_array`.
//! - **Shell Interface**: A simple shell interface provided by the `shell` module, for user interaction
//!   and command execution.
//! - **Debugging and Logging**: Tools for debugging and serial communication.
//!
//! ## Running the Kernel
//!
//! The kernel is intended to be run on i386-compatible hardware or emulators (like QEMU).
//! Building and running require a nightly Rust compiler due to the usage of unstable features.
//! The containerized development environment can be used to build and run the kernel.
//! The kernel can be built and run using the following commands:
//! 	make
//!
//! ## Safety and Concurrency
//!
//! While Rust provides many guarantees at compile-time, unsafe code is used for low-level operations,
//! which must be carefully managed. Concurrency in the kernel is minimal but critical, especially in
//! the handling of interrupts.
//!
//! ## MIT License
//!
//! Copyright Keystroke-Fusion-Surgery (c) 2023 Lsimanic-Amuller 42

#![no_std]
#![no_main]
#![feature(naked_functions)]
#[macro_use]
mod macros;
mod boot;
mod exceptions;
mod memory;
mod shell;
mod structures;
mod utils;
mod vga;

use boot::multiboot;
<<<<<<< HEAD
=======
use crate::memory::kmalloc::{ kmalloc, kfree, ksize, kprint_heap };
>>>>>>> effa0b70
use core::panic::PanicInfo;
use exceptions::{interrupts, keyboard::process_keyboard_input, panic::handle_panic};
use memory::physical_memory_managment::PMM;
use structures::{gdt, idt};
use utils::{debug, librs::hlt};
use vga::parrot::animate_parrot;
use shell::prints;

/// The kernel's main entry function.
///
/// This function is called at the start of the kernel and is responsible for initializing
/// various subsystems and entering the main loop.
///
/// # Arguments
///
/// * `multiboot_magic` - The magic number passed by the bootloader.
/// * `multiboot_addr` - The address of the multiboot info structure.
#[no_mangle]
pub extern "C" fn _start(multiboot_magic: u32, multiboot_addr: u32) -> ! {
	init(multiboot_magic, multiboot_addr);
	//unsafe { core::arch::asm!("mov dx, 0; div dx") };
	//crate::memory::kmalloc::kmalloc_tester();
	//PMM.lock().print_memory_map();
	unsafe {
<<<<<<< HEAD
		//memory_management_tester();
		PMM.lock().print_memory_map();
=======
		memory_management_tester();
>>>>>>> effa0b70
	}
	loop {
		process_keyboard_input();
		animate_parrot();
		hlt();
	}
}

/// Panic handler for the kernel.
///
/// This function is called when a panic occurs anywhere in the kernel.
/// It prints the panic information and halts the system.
#[panic_handler]
fn panic(info: &PanicInfo) -> ! {
	handle_panic(info, None);
}

const HIGH_KERNEL_OFFSET: u32 = 0xC0000000;  //<<<<<< dans const
/// Initializes the kernel components.
///
/// Sets up serial port communication for debugging, validates the multiboot header,
/// initializes the GDT, IDT, and interrupts, and displays a welcome message.
fn init(multiboot_magic: u32, multiboot_addr: u32) {
	multiboot::validate_multiboot(multiboot_magic, multiboot_addr);
	debug::init_serial_port();
	gdt::init();
	idt::init();
	multiboot::read_multiboot_info(multiboot_addr + HIGH_KERNEL_OFFSET);
	//memory::physical_memory_managment::physical_memory_manager_init();
	//memory::page_directory::init_pages();
	interrupts::init();
	prints::print_welcome_message();
}

<<<<<<< HEAD
// pub unsafe fn memory_management_tester() {
// 	// Allocate a small block of memory
// 	let address1 = crate::memory::kmalloc::kmalloc(1024);
// 	println_serial!("Allocated 1024 bytes at {:?}", address1);

// 	// Allocate a larger block of memory
// 	let address2 = crate::memory::kmalloc::kmalloc(4096).unwrap() as *mut usize;
// 	println_serial!("Allocated 4096 bytes at {:?}", address2);

// 	// Deallocate the first block
// 	crate::memory::kmalloc::kfree(address1.unwrap());
// 	println_serial!("Freed memory at {:?}", address1);

// 	// Allocate another block to see if freed memory is reused
// 	let address3 = crate::memory::kmalloc::kmalloc(512);
// 	println_serial!("Allocated 512 bytes at {:?}", address3);

// 	// Additional checks can be performed here...
// 	*address2 = 0xdeadbeef;
// 	let miaomiao = address2.add(0x1000);
// 	miaomiao.write_volatile(0xdeadbeef);

// 	println!("address2: {:#010X}", address2);
// 	println!("miao: {:#010X}", miaomiao);
// }
=======
pub unsafe fn memory_management_tester() {
        // Test 1: Allocate a small block of memory
		println_serial!("\nTest 1: Allocating 256 bytes");
		let address1 = kmalloc(256);
		println_serial!("Address {:?}, Size {:?}", address1, ksize(address1.unwrap()));
		kprint_heap();
		crate::memory::physical_memory_managment::PMM.lock().print_memory_map();

		// Test 2: Allocate a larger block of memory
		println_serial!("Test 2: Allocating 1024 bytes");
		let address2 = kmalloc(1024);
		println_serial!("Address {:?}, Size {:?}", address2, ksize(address2.unwrap()));
		kprint_heap();
		crate::memory::physical_memory_managment::PMM.lock().print_memory_map();

		// Test 3: Deallocate the first block
		println_serial!("Test 3: Deallocating 256 bytes at {:?}", address1.unwrap());
		kfree(address1.unwrap());
		kprint_heap();
		crate::memory::physical_memory_managment::PMM.lock().print_memory_map();

		// Test 4: Allocate another block to see if freed memory is reused
		println_serial!("Test 4: Allocating 256 bytes again");
		let address3 = kmalloc(256);
		println_serial!("Address {:?}, Size {:?}", address3, ksize(address3.unwrap()));
		kprint_heap();
		crate::memory::physical_memory_managment::PMM.lock().print_memory_map();

		// Test 5: Allocate a block with a size that requires rounding up to the next page boundary
		println_serial!("Test 5: Allocating 3000 bytes");
		let address4 = kmalloc(3000);
		println_serial!("Address {:?}, Size {:?}", address4, ksize(address4.unwrap()));
		kprint_heap();
		crate::memory::physical_memory_managment::PMM.lock().print_memory_map();

		// Test 6: Deallocate the second block
		println_serial!("Test 6: Deallocating 1024 bytes at {:?}", address2.unwrap());
		kfree(address2.unwrap());
		kprint_heap();
		crate::memory::physical_memory_managment::PMM.lock().print_memory_map();

		// Test 7: Allocate a very large block of memory
		println_serial!("Test 7: Allocating 377 bytes");
		let address5 = kmalloc(377);
		println_serial!("Address {:?}, Size {:?}", address5, ksize(address5.unwrap()));
		kprint_heap();
		crate::memory::physical_memory_managment::PMM.lock().print_memory_map();

		// Test 8: Deallocate all remaining blocks
		println_serial!("Test 8: Deallocating remaining blocks at {:?}, {:?}, {:?}", address3.unwrap(), address4.unwrap(), address5.unwrap());
		kfree(address3.unwrap());
		kfree(address4.unwrap());
		kfree(address5.unwrap());
		kprint_heap();
		crate::memory::physical_memory_managment::PMM.lock().print_memory_map();

		// Test 9: Allocate a block of memory that is larger than the entire heap
		println_serial!("Test 9: Allocating 3000 bytes");
		let address6 = kmalloc(3000);
		println_serial!("Address {:?}, Size {:?}", address6, ksize(address6.unwrap()));
		kprint_heap();
		crate::memory::physical_memory_managment::PMM.lock().print_memory_map();

		// Test 10: Deallocate the last block
		println_serial!("Test 10: Deallocating 65536 bytes at {:?}", address6.unwrap());
		kfree(address6.unwrap());
		
		println_serial!("Final state of the heap:");
		kprint_heap();
		crate::memory::physical_memory_managment::PMM.lock().print_memory_map();

}
>>>>>>> effa0b70
<|MERGE_RESOLUTION|>--- conflicted
+++ resolved
@@ -56,10 +56,7 @@
 mod vga;
 
 use boot::multiboot;
-<<<<<<< HEAD
-=======
 use crate::memory::kmalloc::{ kmalloc, kfree, ksize, kprint_heap };
->>>>>>> effa0b70
 use core::panic::PanicInfo;
 use exceptions::{interrupts, keyboard::process_keyboard_input, panic::handle_panic};
 use memory::physical_memory_managment::PMM;
@@ -84,12 +81,7 @@
 	//crate::memory::kmalloc::kmalloc_tester();
 	//PMM.lock().print_memory_map();
 	unsafe {
-<<<<<<< HEAD
-		//memory_management_tester();
-		PMM.lock().print_memory_map();
-=======
 		memory_management_tester();
->>>>>>> effa0b70
 	}
 	loop {
 		process_keyboard_input();
@@ -124,33 +116,6 @@
 	prints::print_welcome_message();
 }
 
-<<<<<<< HEAD
-// pub unsafe fn memory_management_tester() {
-// 	// Allocate a small block of memory
-// 	let address1 = crate::memory::kmalloc::kmalloc(1024);
-// 	println_serial!("Allocated 1024 bytes at {:?}", address1);
-
-// 	// Allocate a larger block of memory
-// 	let address2 = crate::memory::kmalloc::kmalloc(4096).unwrap() as *mut usize;
-// 	println_serial!("Allocated 4096 bytes at {:?}", address2);
-
-// 	// Deallocate the first block
-// 	crate::memory::kmalloc::kfree(address1.unwrap());
-// 	println_serial!("Freed memory at {:?}", address1);
-
-// 	// Allocate another block to see if freed memory is reused
-// 	let address3 = crate::memory::kmalloc::kmalloc(512);
-// 	println_serial!("Allocated 512 bytes at {:?}", address3);
-
-// 	// Additional checks can be performed here...
-// 	*address2 = 0xdeadbeef;
-// 	let miaomiao = address2.add(0x1000);
-// 	miaomiao.write_volatile(0xdeadbeef);
-
-// 	println!("address2: {:#010X}", address2);
-// 	println!("miao: {:#010X}", miaomiao);
-// }
-=======
 pub unsafe fn memory_management_tester() {
         // Test 1: Allocate a small block of memory
 		println_serial!("\nTest 1: Allocating 256 bytes");
@@ -223,4 +188,3 @@
 		crate::memory::physical_memory_managment::PMM.lock().print_memory_map();
 
 }
->>>>>>> effa0b70
