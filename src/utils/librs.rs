--- conflicted
+++ resolved
@@ -1,13 +1,10 @@
-<<<<<<< HEAD
 //! # Utility Functions for Kernel Operations
 //!
 //! This module provides various utility functions essential for kernel operations,
 //! including string manipulation, reading real-time clock data from CMOS, and performing hex dumps.
 //! These functions are for handling shell input, displaying system time, and debugging.
 
-=======
 use crate::exceptions::interrupts::TICKS;
->>>>>>> 073dd888
 use crate::shell::{builtins::MAX_LINE_LENGTH, history::Line};
 use crate::utils::io::{inb, outb};
 use core::arch::asm;
@@ -83,14 +80,15 @@
 	}
 }
 
-<<<<<<< HEAD
-/// Performs a hex dump starting from a given memory address.
-=======
 pub fn get_tick_count() -> u32 {
 	TICKS.load(Ordering::SeqCst)
 }
 
->>>>>>> 073dd888
+pub fn get_tick_count() -> u32 {
+	TICKS.load(Ordering::SeqCst)
+}
+
+/// Performs a hex dump starting from a given memory address.
 pub fn hexdump(mut address: u32, limit: usize) {
 	if limit <= 0 {
 		return;
